/*
 *
 *  Copyright 2012 Netflix, Inc.
 *
 *     Licensed under the Apache License, Version 2.0 (the "License");
 *     you may not use this file except in compliance with the License.
 *     You may obtain a copy of the License at
 *
 *         http://www.apache.org/licenses/LICENSE-2.0
 *
 *     Unless required by applicable law or agreed to in writing, software
 *     distributed under the License is distributed on an "AS IS" BASIS,
 *     WITHOUT WARRANTIES OR CONDITIONS OF ANY KIND, either express or implied.
 *     See the License for the specific language governing permissions and
 *     limitations under the License.
 *
 */
package com.netflix.simianarmy.client.aws;

import com.amazonaws.AmazonServiceException;
import com.amazonaws.auth.AWSCredentialsProvider;
import com.amazonaws.services.autoscaling.AmazonAutoScalingClient;
import com.amazonaws.services.autoscaling.model.AutoScalingGroup;
import com.amazonaws.services.autoscaling.model.AutoScalingInstanceDetails;
import com.amazonaws.services.autoscaling.model.DeleteAutoScalingGroupRequest;
import com.amazonaws.services.autoscaling.model.DeleteLaunchConfigurationRequest;
import com.amazonaws.services.autoscaling.model.DescribeAutoScalingGroupsRequest;
import com.amazonaws.services.autoscaling.model.DescribeAutoScalingGroupsResult;
import com.amazonaws.services.autoscaling.model.DescribeAutoScalingInstancesRequest;
import com.amazonaws.services.autoscaling.model.DescribeAutoScalingInstancesResult;
import com.amazonaws.services.autoscaling.model.DescribeLaunchConfigurationsRequest;
import com.amazonaws.services.autoscaling.model.DescribeLaunchConfigurationsResult;
import com.amazonaws.services.autoscaling.model.LaunchConfiguration;
import com.amazonaws.services.ec2.AmazonEC2;
import com.amazonaws.services.ec2.AmazonEC2Client;
import com.amazonaws.services.ec2.model.CreateSecurityGroupRequest;
import com.amazonaws.services.ec2.model.CreateSecurityGroupResult;
import com.amazonaws.services.ec2.model.CreateTagsRequest;
import com.amazonaws.services.ec2.model.DeleteSnapshotRequest;
import com.amazonaws.services.ec2.model.DeleteVolumeRequest;
import com.amazonaws.services.ec2.model.DeregisterImageRequest;
import com.amazonaws.services.ec2.model.DescribeImagesRequest;
import com.amazonaws.services.ec2.model.DescribeImagesResult;
import com.amazonaws.services.ec2.model.DescribeInstancesRequest;
import com.amazonaws.services.ec2.model.DescribeInstancesResult;
import com.amazonaws.services.ec2.model.DescribeSecurityGroupsRequest;
import com.amazonaws.services.ec2.model.DescribeSecurityGroupsResult;
import com.amazonaws.services.ec2.model.DescribeSnapshotsRequest;
import com.amazonaws.services.ec2.model.DescribeSnapshotsResult;
import com.amazonaws.services.ec2.model.DescribeVolumesRequest;
import com.amazonaws.services.ec2.model.DescribeVolumesResult;
import com.amazonaws.services.ec2.model.DetachVolumeRequest;
import com.amazonaws.services.ec2.model.EbsInstanceBlockDevice;
import com.amazonaws.services.ec2.model.Image;
import com.amazonaws.services.ec2.model.Instance;
import com.amazonaws.services.ec2.model.InstanceBlockDeviceMapping;
import com.amazonaws.services.ec2.model.ModifyInstanceAttributeRequest;
import com.amazonaws.services.ec2.model.Reservation;
import com.amazonaws.services.ec2.model.SecurityGroup;
import com.amazonaws.services.ec2.model.Snapshot;
import com.amazonaws.services.ec2.model.Tag;
import com.amazonaws.services.ec2.model.TerminateInstancesRequest;
import com.amazonaws.services.ec2.model.Volume;
import com.amazonaws.services.elasticloadbalancing.AmazonElasticLoadBalancingClient;
import com.amazonaws.services.elasticloadbalancing.model.DescribeLoadBalancersRequest;
import com.amazonaws.services.elasticloadbalancing.model.DescribeLoadBalancersResult;
import com.amazonaws.services.elasticloadbalancing.model.LoadBalancerDescription;
import com.amazonaws.services.simpledb.AmazonSimpleDB;
import com.amazonaws.services.simpledb.AmazonSimpleDBClient;
<<<<<<< HEAD
import com.google.common.base.Strings;
=======
import com.google.common.collect.ImmutableSet;
import com.google.common.collect.Iterables;
import com.google.common.collect.Lists;
import com.google.inject.Module;
>>>>>>> fa56dc56
import com.netflix.simianarmy.CloudClient;
import com.netflix.simianarmy.NotFoundException;

import org.apache.commons.lang.Validate;
import org.jclouds.ContextBuilder;
import org.jclouds.compute.ComputeService;
import org.jclouds.compute.ComputeServiceContext;
import org.jclouds.compute.Utils;
import org.jclouds.compute.domain.NodeMetadata;
import org.jclouds.compute.domain.NodeMetadataBuilder;
import org.jclouds.domain.Credentials;
import org.jclouds.logging.config.LoggingModule;
import org.jclouds.logging.log4j.config.Log4JLoggingModule;
import org.jclouds.ssh.SshClient;
import org.jclouds.ssh.jsch.config.JschSshClientModule;
import org.slf4j.Logger;
import org.slf4j.LoggerFactory;

import java.util.ArrayList;
import java.util.Arrays;
import java.util.Collections;
import java.util.LinkedList;
import java.util.List;
import java.util.Map;
import java.util.Set;


/**
 * The Class AWSClient. Simple Amazon EC2 and Amazon ASG client interface.
 */
public class AWSClient implements CloudClient {

    /** The Constant LOGGER. */
    private static final Logger LOGGER = LoggerFactory.getLogger(AWSClient.class);

    /** The region. */
    private final String region;

    private final AWSCredentialsProvider awsCredentialsProvider;

    private final ComputeService jcloudsComputeService;

    /**
     * This constructor will let the AWS SDK obtain the credentials, which will
     * choose such in the following order:
     *
     * <ul>
     * <li>Environment Variables: {@code AWS_ACCESS_KEY_ID} and
     * {@code AWS_SECRET_KEY}</li>
     * <li>Java System Properties: {@code aws.accessKeyId} and
     * {@code aws.secretKey}</li>
     * <li>Instance Metadata Service, which provides the credentials associated
     * with the IAM role for the EC2 instance</li>
     * </ul>
     *
     * <p>
     * If credentials are provided explicitly, use
     * {@link com.netflix.simianarmy.basic.BasicSimianArmyContext#exportCredentials(String, String)}
     * which will set them as System properties used by each AWS SDK call.
     * </p>
     *
     * <p>
     * <b>Note:</b> Avoid storing credentials received dynamically via the
     * {@link com.amazonaws.auth.InstanceProfileCredentialsProvider} as these will be rotated and
     * their renewal is handled by its
     * {@link com.amazonaws.auth.InstanceProfileCredentialsProvider#getCredentials()} method.
     * </p>
     *
     * @param region
     *            the region
     * @see com.amazonaws.auth.DefaultAWSCredentialsProviderChain
     * @see com.amazonaws.auth.InstanceProfileCredentialsProvider
     * @see com.netflix.simianarmy.basic.BasicSimianArmyContext#exportCredentials(String, String)
     */
    public AWSClient(String region) {
        this.region = region;
        this.awsCredentialsProvider = null;
        this.jcloudsComputeService = null;
    }

    /**
     * The constructor allows you to provide your own AWS credentials provider.
     * @param region
     *          the region
     * @param awsCredentialsProvider
     *          the AWS credentials provider
     */
    public AWSClient(String region, AWSCredentialsProvider awsCredentialsProvider) {
        this.region = region;
        this.awsCredentialsProvider = awsCredentialsProvider;

        String username = awsCredentialsProvider.getCredentials()
                .getAWSAccessKeyId();
        String password = awsCredentialsProvider.getCredentials()
                .getAWSSecretKey();
        ComputeServiceContext jcloudsContext = ContextBuilder
                .newBuilder("ec2")
                .credentials(username, password)
                .modules(
                        ImmutableSet.<Module> of(new Log4JLoggingModule(),
                                new JschSshClientModule()))
                .buildView(ComputeServiceContext.class);

        this.jcloudsComputeService = jcloudsContext.getComputeService();
    }

    /**
     * The Region.
     *
     * @return the region the client is configured to communicate with
     */
    public String region() {
        return region;
    }

    /**
     * Amazon EC2 client. Abstracted to aid testing.
     *
     * @return the Amazon EC2 client
     */
    protected AmazonEC2 ec2Client() {
        AmazonEC2 client;
        if (awsCredentialsProvider == null) {
            client = new AmazonEC2Client();
        } else {
            client = new AmazonEC2Client(awsCredentialsProvider);
        }
        client.setEndpoint("ec2." + region + ".amazonaws.com");
        return client;
    }

    /**
     * Amazon ASG client. Abstracted to aid testing.
     *
     * @return the Amazon Auto Scaling client
     */
    protected AmazonAutoScalingClient asgClient() {
        AmazonAutoScalingClient client;
        if (awsCredentialsProvider == null) {
            client = new AmazonAutoScalingClient();
        } else {
            client = new AmazonAutoScalingClient(awsCredentialsProvider);
        }
        client.setEndpoint("autoscaling." + region + ".amazonaws.com");
        return client;
    }

    /**
     * Amazon ELB client. Abstracted to aid testing.
     *
     * @return the Amazon ELB client
     */
    protected AmazonElasticLoadBalancingClient elbClient() {
        AmazonElasticLoadBalancingClient client;
        if (awsCredentialsProvider == null) {
            client = new AmazonElasticLoadBalancingClient();
        } else {
            client = new AmazonElasticLoadBalancingClient(awsCredentialsProvider);
        }
        client.setEndpoint("elasticloadbalancing." + region + ".amazonaws.com");
        return client;
    }

    /**
     * Amazon SimpleDB client.
     *
     * @return the Amazon SimpleDB client
     */
    public AmazonSimpleDB sdbClient() {
        AmazonSimpleDB client;
        if (awsCredentialsProvider == null) {
            client = new AmazonSimpleDBClient();
        } else {
            client = new AmazonSimpleDBClient(awsCredentialsProvider);
        }
        // us-east-1 has special naming
        // http://docs.amazonwebservices.com/general/latest/gr/rande.html#sdb_region
        if (region == null || region.equals("us-east-1")) {
            client.setEndpoint("sdb.amazonaws.com");
        } else {
            client.setEndpoint("sdb." + region + ".amazonaws.com");
        }
        return client;
    }

    /**
     * Describe auto scaling groups.
     *
     * @return the list
     */
    public List<AutoScalingGroup> describeAutoScalingGroups() {
        return describeAutoScalingGroups((String[]) null);
    }

    /**
     * Describe a set of specific auto scaling groups.
     *
     * @param names the ASG names
     * @return the auto scaling groups
     */
    public List<AutoScalingGroup> describeAutoScalingGroups(String... names) {
        if (names == null || names.length == 0) {
            LOGGER.info(String.format("Getting all auto-scaling groups in region %s.", region));
        } else {
            LOGGER.info(String.format("Getting auto-scaling groups for %d names in region %s.", names.length, region));
        }

        List<AutoScalingGroup> asgs = new LinkedList<AutoScalingGroup>();

        AmazonAutoScalingClient asgClient = asgClient();
        DescribeAutoScalingGroupsRequest request = new DescribeAutoScalingGroupsRequest();
        if (names != null) {
            request.setAutoScalingGroupNames(Arrays.asList(names));
        }
        DescribeAutoScalingGroupsResult result = asgClient.describeAutoScalingGroups(request);

        asgs.addAll(result.getAutoScalingGroups());
        while (result.getNextToken() != null) {
            request.setNextToken(result.getNextToken());
            result = asgClient.describeAutoScalingGroups(request);
            asgs.addAll(result.getAutoScalingGroups());
        }

        LOGGER.info(String.format("Got %d auto-scaling groups in region %s.", asgs.size(), region));
        return asgs;
    }

    /**
     * Describe a set of specific ELBs.
     *
     * @param names the ELB names
     * @return the ELBs
     */
    public List<LoadBalancerDescription> describeElasticLoadBalancers(String... names) {
        if (names == null || names.length == 0) {
            LOGGER.info(String.format("Getting all ELBs in region %s.", region));
        } else {
            LOGGER.info(String.format("Getting ELBs for %d names in region %s.", names.length, region));
        }

        AmazonElasticLoadBalancingClient elbClient = elbClient();
        DescribeLoadBalancersRequest request = new DescribeLoadBalancersRequest().withLoadBalancerNames(names);
        DescribeLoadBalancersResult result = elbClient.describeLoadBalancers(request);
        List<LoadBalancerDescription> elbs = result.getLoadBalancerDescriptions();
        LOGGER.info(String.format("Got %d ELBs in region %s.", elbs.size(), region));
        return elbs;
    }


    /**
     * Describe a set of specific auto-scaling instances.
     *
     * @param instanceIds the instance ids
     * @return the instances
     */
    public List<AutoScalingInstanceDetails> describeAutoScalingInstances(String... instanceIds) {
        if (instanceIds == null || instanceIds.length == 0) {
            LOGGER.info(String.format("Getting all auto-scaling instances in region %s.", region));
        } else {
            LOGGER.info(String.format("Getting auto-scaling instances for %d ids in region %s.",
                    instanceIds.length, region));
        }

        List<AutoScalingInstanceDetails> instances = new LinkedList<AutoScalingInstanceDetails>();

        AmazonAutoScalingClient asgClient = asgClient();
        DescribeAutoScalingInstancesRequest request = new DescribeAutoScalingInstancesRequest();
        if (instanceIds != null) {
            request.setInstanceIds(Arrays.asList(instanceIds));
        }
        DescribeAutoScalingInstancesResult result = asgClient.describeAutoScalingInstances(request);

        instances.addAll(result.getAutoScalingInstances());
        while (result.getNextToken() != null) {
            request = request.withNextToken(result.getNextToken());
            result = asgClient.describeAutoScalingInstances(request);
            instances.addAll(result.getAutoScalingInstances());
        }

        LOGGER.info(String.format("Got %d auto-scaling instances.", instances.size()));
        return instances;
    }

    /**
     * Describe a set of specific instances.
     *
     * @param instanceIds the instance ids
     * @return the instances
     */
    public List<Instance> describeInstances(String... instanceIds) {
        if (instanceIds == null || instanceIds.length == 0) {
            LOGGER.info(String.format("Getting all EC2 instances in region %s.", region));
        } else {
            LOGGER.info(String.format("Getting EC2 instances for %d ids in region %s.", instanceIds.length, region));
        }

        List<Instance> instances = new LinkedList<Instance>();

        AmazonEC2 ec2Client = ec2Client();
        DescribeInstancesRequest request = new DescribeInstancesRequest();
        if (instanceIds != null) {
            request.withInstanceIds(Arrays.asList(instanceIds));
        }
        DescribeInstancesResult result = ec2Client.describeInstances(request);
        for (Reservation reservation : result.getReservations()) {
            instances.addAll(reservation.getInstances());
        }

        LOGGER.info(String.format("Got %d EC2 instances in region %s.", instances.size(), region));
        return instances;
    }

    /**
     * Describe a set of specific launch configurations.
     *
     * @param names the launch configuration names
     * @return the launch configurations
     */
    public List<LaunchConfiguration> describeLaunchConfigurations(String... names) {
        if (names == null || names.length == 0) {
            LOGGER.info(String.format("Getting all launch configurations in region %s.", region));
        } else {
            LOGGER.info(String.format("Getting launch configurations for %d names in region %s.",
                    names.length, region));
        }

        List<LaunchConfiguration> lcs = new LinkedList<LaunchConfiguration>();

        AmazonAutoScalingClient asgClient = asgClient();
        DescribeLaunchConfigurationsRequest request = new DescribeLaunchConfigurationsRequest()
        .withLaunchConfigurationNames(names);
        DescribeLaunchConfigurationsResult result = asgClient.describeLaunchConfigurations(request);

        lcs.addAll(result.getLaunchConfigurations());
        while (result.getNextToken() != null) {
            request.setNextToken(result.getNextToken());
            result = asgClient.describeLaunchConfigurations(request);
            lcs.addAll(result.getLaunchConfigurations());
        }

        LOGGER.info(String.format("Got %d launch configurations in region %s.", lcs.size(), region));
        return lcs;
    }

    /** {@inheritDoc} */
    @Override
    public void deleteAutoScalingGroup(String asgName) {
        Validate.notEmpty(asgName);
        LOGGER.info(String.format("Deleting auto-scaling group with name %s in region %s.", asgName, region));
        AmazonAutoScalingClient asgClient = asgClient();
        DeleteAutoScalingGroupRequest request = new DeleteAutoScalingGroupRequest()
        .withAutoScalingGroupName(asgName);
        asgClient.deleteAutoScalingGroup(request);
    }

    /** {@inheritDoc} */
    @Override
    public void deleteLaunchConfiguration(String launchConfigName) {
        Validate.notEmpty(launchConfigName);
        LOGGER.info(String.format("Deleting launch configuration with name %s in region %s.",
                launchConfigName, region));
        AmazonAutoScalingClient asgClient = asgClient();
        DeleteLaunchConfigurationRequest request = new DeleteLaunchConfigurationRequest()
                .withLaunchConfigurationName(launchConfigName);
        asgClient.deleteLaunchConfiguration(request);
    }

    /** {@inheritDoc} */
    @Override
    public void deleteImage(String imageId) {
        Validate.notEmpty(imageId);
        LOGGER.info(String.format("Deleting image %s in region %s.",
                imageId, region));
        AmazonEC2 ec2Client = ec2Client();
        DeregisterImageRequest request = new DeregisterImageRequest(imageId);
        ec2Client.deregisterImage(request);
    }

    /** {@inheritDoc} */
    @Override
    public void deleteVolume(String volumeId) {
        Validate.notEmpty(volumeId);
        LOGGER.info(String.format("Deleting volume %s in region %s.", volumeId, region));
        AmazonEC2 ec2Client = ec2Client();
        DeleteVolumeRequest request = new DeleteVolumeRequest().withVolumeId(volumeId);
        ec2Client.deleteVolume(request);
    }

    /** {@inheritDoc} */
    @Override
    public void deleteSnapshot(String snapshotId) {
        Validate.notEmpty(snapshotId);
        LOGGER.info(String.format("Deleting snapshot %s in region %s.", snapshotId, region));
        AmazonEC2 ec2Client = ec2Client();
        DeleteSnapshotRequest request = new DeleteSnapshotRequest().withSnapshotId(snapshotId);
        ec2Client.deleteSnapshot(request);
    }

    /** {@inheritDoc} */
    @Override
    public void terminateInstance(String instanceId) {
        Validate.notEmpty(instanceId);
        LOGGER.info(String.format("Terminating instance %s in region %s.", instanceId, region));
        try {
            ec2Client().terminateInstances(new TerminateInstancesRequest(Arrays.asList(instanceId)));
        } catch (AmazonServiceException e) {
            if (e.getErrorCode().equals("InvalidInstanceID.NotFound")) {
                throw new NotFoundException("AWS instance " + instanceId + " not found", e);
            }
            throw e;
        }
    }

    /**
     * Sets the security groups for an instance.
     *
     * Note this is only valid for VPC instances.
     *
     * @param instanceId
     *            the instance id
     *
     * @throws NotFoundException
     *             if the instance no longer exists or was already terminated after the crawler discovered it then you
     *             should get a NotFoundException
     */
    public void setInstanceSecurityGroups(String instanceId, List<String> groups) {
        Validate.notEmpty(instanceId);
        LOGGER.info(String.format("Removing all security groups from instance %s in region %s.", instanceId, region));
        try {
            ModifyInstanceAttributeRequest request = new ModifyInstanceAttributeRequest();
            request.setInstanceId(instanceId);
            request.setGroups(groups);
            ec2Client().modifyInstanceAttribute(request);
        } catch (AmazonServiceException e) {
            if (e.getErrorCode().equals("InvalidInstanceID.NotFound")) {
                throw new NotFoundException("AWS instance " + instanceId + " not found", e);
            }
            throw e;
        }
    }

    /**
     * Describe a set of specific EBS volumes.
     *
     * @param volumeIds the volume ids
     * @return the volumes
     */
    public List<Volume> describeVolumes(String... volumeIds) {
        if (volumeIds == null || volumeIds.length == 0) {
            LOGGER.info(String.format("Getting all EBS volumes in region %s.", region));
        } else {
            LOGGER.info(String.format("Getting EBS volumes for %d ids in region %s.", volumeIds.length, region));
        }

        AmazonEC2 ec2Client = ec2Client();
        DescribeVolumesRequest request = new DescribeVolumesRequest();
        if (volumeIds != null) {
            request.setVolumeIds(Arrays.asList(volumeIds));
        }
        DescribeVolumesResult result = ec2Client.describeVolumes(request);
        List<Volume> volumes = result.getVolumes();

        LOGGER.info(String.format("Got %d EBS volumes in region %s.", volumes.size(), region));
        return volumes;
    }

    /**
     * Describe a set of specific EBS snapshots.
     *
     * @param snapshotIds the snapshot ids
     * @return the snapshots
     */
    public List<Snapshot> describeSnapshots(String... snapshotIds) {
        if (snapshotIds == null || snapshotIds.length == 0) {
            LOGGER.info(String.format("Getting all EBS snapshots in region %s.", region));
        } else {
            LOGGER.info(String.format("Getting EBS snapshotIds for %d ids in region %s.", snapshotIds.length, region));
        }

        AmazonEC2 ec2Client = ec2Client();
        DescribeSnapshotsRequest request = new DescribeSnapshotsRequest();
        // Set the owner id to self to avoid getting snapshots from other accounts.
        request.withOwnerIds(Arrays.<String>asList("self"));
        if (snapshotIds != null) {
            request.setSnapshotIds(Arrays.asList(snapshotIds));
        }
        DescribeSnapshotsResult result = ec2Client.describeSnapshots(request);
        List<Snapshot> snapshots = result.getSnapshots();

        LOGGER.info(String.format("Got %d EBS snapshots in region %s.", snapshots.size(), region));
        return snapshots;
    }

    @Override
    public void createTagsForResources(Map<String, String> keyValueMap, String... resourceIds) {
        Validate.notNull(keyValueMap);
        Validate.notEmpty(keyValueMap);
        Validate.notNull(resourceIds);
        Validate.notEmpty(resourceIds);
        AmazonEC2 ec2Client = ec2Client();
        List<Tag> tags = new ArrayList<Tag>();
        for (Map.Entry<String, String> entry : keyValueMap.entrySet()) {
            tags.add(new Tag(entry.getKey(), entry.getValue()));
        }
        CreateTagsRequest req = new CreateTagsRequest(Arrays.asList(resourceIds), tags);
        ec2Client.createTags(req);
    }

    /**
     * Describe a set of specific images.
     *
     * @param imageIds the image ids
     * @return the images
     */
    public List<Image> describeImages(String... imageIds) {
        if (imageIds == null || imageIds.length == 0) {
            LOGGER.info(String.format("Getting all AMIs in region %s.", region));
        } else {
            LOGGER.info(String.format("Getting AMIs for %d ids in region %s.", imageIds.length, region));
        }

        AmazonEC2 ec2Client = ec2Client();
        DescribeImagesRequest request = new DescribeImagesRequest();
        if (imageIds != null) {
            request.setImageIds(Arrays.asList(imageIds));
        }
        DescribeImagesResult result = ec2Client.describeImages(request);
        List<Image> images = result.getImages();

        LOGGER.info(String.format("Got %d AMIs in region %s.", images.size(), region));
        return images;
    }

    @Override
<<<<<<< HEAD
    public void detachVolume(String instanceId, String volumeId, boolean force) {
        Validate.notEmpty(instanceId);
        LOGGER.info(String.format("Detach volumes from instance %s in region %s.", instanceId, region));
        try {
            DetachVolumeRequest detachVolumeRequest = new DetachVolumeRequest();
            detachVolumeRequest.setForce(force);
            detachVolumeRequest.setInstanceId(instanceId);
            detachVolumeRequest.setVolumeId(volumeId);
            ec2Client().detachVolume(detachVolumeRequest);
        } catch (AmazonServiceException e) {
            if (e.getErrorCode().equals("InvalidInstanceID.NotFound")) {
                throw new NotFoundException("AWS instance " + instanceId + " not found", e);
            }
            throw e;
        }
    }

    @Override
    public List<String> listAttachedVolumes(String instanceId, boolean includeRoot) {
        Validate.notEmpty(instanceId);
        LOGGER.info(String.format("Listing volumes attached to instance %s in region %s.", instanceId, region));
        try {
            List<String> volumeIds = new ArrayList<String>();
            for (Instance instance : describeInstances(instanceId)) {
                String rootDeviceName = instance.getRootDeviceName();

                for (InstanceBlockDeviceMapping ibdm : instance.getBlockDeviceMappings()) {
                    EbsInstanceBlockDevice ebs = ibdm.getEbs();
                    if (ebs == null) {
                        continue;
                    }

                    String volumeId = ebs.getVolumeId();
                    if (Strings.isNullOrEmpty(volumeId)) {
                        continue;
                    }

                    if (!includeRoot && rootDeviceName != null) {
                        if (rootDeviceName.equals(ibdm.getDeviceName())) {
                            continue;
                        }
                    }

                    volumeIds.add(volumeId);
                }
            }
            return volumeIds;
        } catch (AmazonServiceException e) {
            if (e.getErrorCode().equals("InvalidInstanceID.NotFound")) {
                throw new NotFoundException("AWS instance " + instanceId + " not found", e);
            }
            throw e;
        }
    }

    /**
     * Describe a set of security groups
     * 
     * @param groupNames the names of the groups to find
     * @return a list of matching groups
     */
    public List<SecurityGroup> describeSecurityGroups(String... groupNames) {
        AmazonEC2 ec2Client = ec2Client();
        DescribeSecurityGroupsRequest request = new DescribeSecurityGroupsRequest();

        if (groupNames == null || groupNames.length == 0) {
            LOGGER.info(String.format("Getting all EC2 security groups in region %s.", region));
        } else {
            LOGGER.info(String.format("Getting EC2 security groups for %d names in region %s.", groupNames.length,
                    region));
            request.withGroupNames(groupNames);
        }

        DescribeSecurityGroupsResult result;
        try {
            result = ec2Client.describeSecurityGroups(request);
        } catch (AmazonServiceException e) {
            if (e.getErrorCode().equals("InvalidGroup.NotFound")) {
                LOGGER.info("Got InvalidGroup.NotFound error for security groups; returning empty list");
                return Collections.emptyList();
            }
            throw e;
        }

        List<SecurityGroup> securityGroups = result.getSecurityGroups();
        LOGGER.info(String.format("Got %d EC2 security groups in region %s.", securityGroups.size(), region));
        return securityGroups;
    }

    /**
     * Create an (empty) EC2 security group.
     * 
     * @param name
     *            Name of group to create
     * @param description
     *            Description of group to create
     * @return ID of created group
     */
    public String createSecurityGroup(String vpcId, String name, String description) {
        AmazonEC2 ec2Client = ec2Client();
        CreateSecurityGroupRequest request = new CreateSecurityGroupRequest();
        request.setGroupName(name);
        request.setDescription(description);
        request.setVpcId(vpcId);

        LOGGER.info(String.format("Creating EC2 security group %s.", name));

        CreateSecurityGroupResult result = ec2Client.createSecurityGroup(request);
        return result.getGroupId();
    }

    /**
     * Convenience wrapper around describeInstances, for a single instance id.
     *
     * @param instanceId id of instance to find
     * @return the instance info, or null if instance not found
     */
    public Instance describeInstance(String instanceId) {
        Instance instance = null;
        for (Instance i : describeInstances(instanceId)) {
            if (instance != null) {
                throw new IllegalStateException("Duplicate instance: " + instanceId);
            }
            instance = i;
        }
        return instance;
=======
    public NodeMetadata findJcloudsNode(String instanceId) {
        List<String> instanceIds = Lists.newArrayList();
        instanceIds.add(instanceId);
        Set<? extends NodeMetadata> nodes = jcloudsComputeService.listNodesByIds(instanceIds);
        if (nodes.isEmpty()) {
            return null;
        }
        return Iterables.getOnlyElement(nodes);
    }

    @Override
    public SshClient getJcloudsSsh(NodeMetadata node) {
        Utils utils = jcloudsComputeService.getContext().getUtils();
        SshClient ssh = utils.sshForNode().apply(node);
        return ssh;
    }

    @Override
    public ComputeService getJcloudsComputeService() {
        return jcloudsComputeService;
>>>>>>> fa56dc56
    }
}<|MERGE_RESOLUTION|>--- conflicted
+++ resolved
@@ -67,14 +67,11 @@
 import com.amazonaws.services.elasticloadbalancing.model.LoadBalancerDescription;
 import com.amazonaws.services.simpledb.AmazonSimpleDB;
 import com.amazonaws.services.simpledb.AmazonSimpleDBClient;
-<<<<<<< HEAD
 import com.google.common.base.Strings;
-=======
 import com.google.common.collect.ImmutableSet;
 import com.google.common.collect.Iterables;
 import com.google.common.collect.Lists;
 import com.google.inject.Module;
->>>>>>> fa56dc56
 import com.netflix.simianarmy.CloudClient;
 import com.netflix.simianarmy.NotFoundException;
 
@@ -84,9 +81,6 @@
 import org.jclouds.compute.ComputeServiceContext;
 import org.jclouds.compute.Utils;
 import org.jclouds.compute.domain.NodeMetadata;
-import org.jclouds.compute.domain.NodeMetadataBuilder;
-import org.jclouds.domain.Credentials;
-import org.jclouds.logging.config.LoggingModule;
 import org.jclouds.logging.log4j.config.Log4JLoggingModule;
 import org.jclouds.ssh.SshClient;
 import org.jclouds.ssh.jsch.config.JschSshClientModule;
@@ -609,7 +603,6 @@
     }
 
     @Override
-<<<<<<< HEAD
     public void detachVolume(String instanceId, String volumeId, boolean force) {
         Validate.notEmpty(instanceId);
         LOGGER.info(String.format("Detach volumes from instance %s in region %s.", instanceId, region));
@@ -736,7 +729,8 @@
             instance = i;
         }
         return instance;
-=======
+    }
+
     public NodeMetadata findJcloudsNode(String instanceId) {
         List<String> instanceIds = Lists.newArrayList();
         instanceIds.add(instanceId);
@@ -757,6 +751,5 @@
     @Override
     public ComputeService getJcloudsComputeService() {
         return jcloudsComputeService;
->>>>>>> fa56dc56
     }
 }