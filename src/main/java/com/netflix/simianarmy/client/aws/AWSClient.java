--- conflicted
+++ resolved
@@ -570,8 +570,6 @@
         LOGGER.info(String.format("Got %d AMIs in region %s.", images.size(), region));
         return images;
     }
-<<<<<<< HEAD
-
 
     @Override
     public void detachVolume(String instanceId, String volumeId, boolean force) {
@@ -627,9 +625,7 @@
             }
             throw e;
         }
-=======
-    
-    
+    }
 
     /**
      * Describe a set of security groups
@@ -675,6 +671,5 @@
 
         CreateSecurityGroupResult result = ec2Client.createSecurityGroup(request);
         return result.getGroupId();
->>>>>>> 9a94df87
     }
 }