/*
 *
 *  Copyright 2012 Netflix, Inc.
 *
 *     Licensed under the Apache License, Version 2.0 (the "License");
 *     you may not use this file except in compliance with the License.
 *     You may obtain a copy of the License at
 *
 *         http://www.apache.org/licenses/LICENSE-2.0
 *
 *     Unless required by applicable law or agreed to in writing, software
 *     distributed under the License is distributed on an "AS IS" BASIS,
 *     WITHOUT WARRANTIES OR CONDITIONS OF ANY KIND, either express or implied.
 *     See the License for the specific language governing permissions and
 *     limitations under the License.
 *
 */
package com.netflix.simianarmy.basic.chaos;

import java.util.Calendar;
import java.util.Collection;
import java.util.Date;
import java.util.HashMap;
import java.util.List;
import java.util.Map;
import java.util.Random;
import java.util.concurrent.TimeUnit;

import org.apache.commons.lang.Validate;
import org.slf4j.Logger;
import org.slf4j.LoggerFactory;

import com.google.common.collect.Lists;
import com.netflix.simianarmy.CloudClient;
import com.netflix.simianarmy.FeatureNotEnabledException;
import com.netflix.simianarmy.InstanceGroupNotFoundException;
import com.netflix.simianarmy.MonkeyCalendar;
import com.netflix.simianarmy.MonkeyConfiguration;
import com.netflix.simianarmy.MonkeyRecorder.Event;
import com.netflix.simianarmy.NotFoundException;
import com.netflix.simianarmy.chaos.BlockAllNetworkTrafficChaosType;
import com.netflix.simianarmy.chaos.ChaosCrawler.InstanceGroup;
import com.netflix.simianarmy.chaos.ChaosEmailNotifier;
import com.netflix.simianarmy.chaos.ChaosMonkey;
import com.netflix.simianarmy.chaos.ChaosType;
import com.netflix.simianarmy.chaos.DetachVolumesChaosType;
import com.netflix.simianarmy.chaos.ShutdownInstanceChaosType;

/**
 * The Class BasicChaosMonkey.
 */
public class BasicChaosMonkey extends ChaosMonkey {

    /** The Constant LOGGER. */
    private static final Logger LOGGER = LoggerFactory.getLogger(BasicChaosMonkey.class);

    /** The Constant NS. */
    private static final String NS = "simianarmy.chaos.";

    /** The cfg. */
    private final MonkeyConfiguration cfg;

    /** The runs per day. */
    private final long runsPerDay;

    /** The minimum value of the maxTerminationCountPerday property to be considered non-zero. **/
    private static final double MIN_MAX_TERMINATION_COUNT_PER_DAY = 0.001;

    private final MonkeyCalendar monkeyCalendar;

    // When a mandatory termination is triggered due to the minimum termination limit is breached,
    // the value below is used as the termination probability.
    private static final double DEFAULT_MANDATORY_TERMINATION_PROBABILITY = 0.5;

    private final List<ChaosType> allChaosTypes;

    /**
     * Instantiates a new basic chaos monkey.
     * @param ctx
     *            the ctx
     */
    public BasicChaosMonkey(ChaosMonkey.Context ctx) {
        super(ctx);

        this.cfg = ctx.configuration();
        this.monkeyCalendar = ctx.calendar();

        Calendar open = monkeyCalendar.now();
        Calendar close = monkeyCalendar.now();
        open.set(Calendar.HOUR, monkeyCalendar.openHour());
        close.set(Calendar.HOUR, monkeyCalendar.closeHour());

<<<<<<< HEAD
        enabledChaosTypes = Lists.newArrayList();
        enabledChaosTypes.add(new ShutdownInstanceChaosType(cfg));
        enabledChaosTypes.add(new BlockAllNetworkTrafficChaosType(cfg));
        enabledChaosTypes.add(new DetachVolumesChaosType(cfg));
=======
        allChaosTypes = Lists.newArrayList();
        allChaosTypes.add(new ShutdownInstanceChaosType(cfg));
        allChaosTypes.add(new DetachVolumesChaosType(cfg));
>>>>>>> 683c991a

        TimeUnit freqUnit = ctx.scheduler().frequencyUnit();
        long units = freqUnit.convert(close.getTimeInMillis() - open.getTimeInMillis(), TimeUnit.MILLISECONDS);
        runsPerDay = units / ctx.scheduler().frequency();
    }

    /** {@inheritDoc} */
    @Override
    public void doMonkeyBusiness() {
        context().resetEventReport();
        cfg.reload();
        if (!isChaosMonkeyEnabled()) {
            return;
        }
        for (InstanceGroup group : context().chaosCrawler().groups()) {
            if (isGroupEnabled(group)) {
                if (isMaxTerminationCountExceeded(group)) {
                    continue;
                }
                double prob = getEffectiveProbability(group);
                Collection<String> instances = context().chaosInstanceSelector().select(group, prob / runsPerDay);
                for (String inst : instances) {
                    ChaosType chaosType = pickChaosType(context().cloudClient(), inst);
                    if (chaosType == null) {
                        // This is surprising ... normally we can always just terminate it
                        LOGGER.warn("No chaos type was applicable to the instance: {}", inst);
                        continue;
                    }
                    terminateInstance(group, inst, chaosType);
                }
            }
        }
    }

    private ChaosType pickChaosType(CloudClient cloudClient, String instanceId) {
        Random random = new Random();

        List<ChaosType> applicable = Lists.newArrayList();
        for (ChaosType chaosType : allChaosTypes) {
            if (chaosType.canApply(cloudClient, instanceId)) {
                applicable.add(chaosType);
            }
        }

        if (applicable.isEmpty()) {
            return null;
        }

        int index = random.nextInt(applicable.size());
        return applicable.get(index);
    }

    @Override
    public Event terminateNow(String type, String name, ChaosType chaosType)
            throws FeatureNotEnabledException, InstanceGroupNotFoundException {
        Validate.notNull(type);
        Validate.notNull(name);
        cfg.reload(name);
        if (!isChaosMonkeyEnabled()) {
            String msg = String.format("Chaos monkey is not enabled for group %s [type %s]",
                    name, type);
            LOGGER.info(msg);
            throw new FeatureNotEnabledException(msg);
        }
        String prop = NS + "terminateOndemand.enabled";
        if (cfg.getBool(prop)) {
            InstanceGroup group = findInstanceGroup(type, name);
            if (group == null) {
                throw new InstanceGroupNotFoundException(type, name);
            }
            Collection<String> instances = context().chaosInstanceSelector().select(group, 1.0);
            Validate.isTrue(instances.size() <= 1);
            if (instances.size() == 1) {
                return terminateInstance(group, instances.iterator().next(), chaosType);
            } else {
                throw new NotFoundException(String.format("No instance is found in group %s [type %s]",
                        name, type));
            }
        } else {
            String msg = String.format("Group %s [type %s] does not allow on-demand termination, set %s=true",
                    name, type, prop);
            LOGGER.info(msg);
            throw new FeatureNotEnabledException(msg);
        }
    }

    private void reportEventForSummary(EventTypes eventType, InstanceGroup group, String instanceId) {
        context().reportEvent(createEvent(eventType, group, instanceId));
    }

    /**
     * Handle termination error. This has been abstracted so subclasses can decide to continue causing chaos if desired.
     *
     * @param instance
     *            the instance
     * @param e
     *            the exception
     */
    protected void handleTerminationError(String instance, Throwable e) {
        LOGGER.error("failed to terminate instance " + instance, e.getMessage());
        throw new RuntimeException("failed to terminate instance " + instance, e);
    }

    /** {@inheritDoc} */
    @Override
    public Event recordTermination(InstanceGroup group, String instance, ChaosType chaosType) {
        Event evt = context().recorder().newEvent(Type.CHAOS, EventTypes.CHAOS_TERMINATION, group.region(), instance);
        evt.addField("groupType", group.type().name());
        evt.addField("groupName", group.name());
        evt.addField("chaosType", chaosType.getKey());
        context().recorder().recordEvent(evt);
        return evt;
    }

    /** {@inheritDoc} */
    @Override
    public int getPreviousTerminationCount(InstanceGroup group, Date after) {
        Map<String, String> query = new HashMap<String, String>();
        query.put("groupType", group.type().name());
        query.put("groupName", group.name());
        List<Event> evts = context().recorder().findEvents(Type.CHAOS, EventTypes.CHAOS_TERMINATION, query, after);
        return evts.size();
    }

    private Event createEvent(EventTypes chaosTermination, InstanceGroup group, String instance) {
        Event evt = context().recorder().newEvent(Type.CHAOS, chaosTermination, group.region(), instance);
        evt.addField("groupType", group.type().name());
        evt.addField("groupName", group.name());
        return evt;
    }

    /**
     * Gets the effective probability value, returns 0 if the group is not enabled. Otherwise calls
     * getEffectiveProbability.
     * @param group
     * @return the effective probability value for the instance group
     */
    protected double getEffectiveProbability(InstanceGroup group) {
        if (!isGroupEnabled(group)) {
            return 0;
        }
        return getEffectiveProbabilityFromCfg(group);
    }

    /**
     * Gets the effective probability value when the monkey processes an instance group, it uses the following
     * logic in the order as listed below.
     *
     * 1) When minimum mandatory termination is enabled, a default non-zero probability is used for opted-in
     * groups, if a) the application has been opted in for the last mandatory termination window
     *        and b) there was no terminations in the last mandatory termination window
     * 2) Use the probability configured for the group type and name
     * 3) Use the probability configured for the group
     * 4) Use 1.0
     * @param group
     * @return double
     */
    protected double getEffectiveProbabilityFromCfg(InstanceGroup group) {
        String propName;
        if (cfg.getBool(NS + "mandatoryTermination.enabled")) {
            String mtwProp = NS + "mandatoryTermination.windowInDays";
            int mandatoryTerminationWindowInDays = (int) cfg.getNumOrElse(mtwProp, 0);
            if (mandatoryTerminationWindowInDays > 0
                    && noTerminationInLastWindow(group, mandatoryTerminationWindowInDays)) {
                double mandatoryProb = cfg.getNumOrElse(NS + "mandatoryTermination.defaultProbability",
                        DEFAULT_MANDATORY_TERMINATION_PROBABILITY);
                LOGGER.info("There has been no terminations for group {} [type {}] in the last {} days,"
                        + "setting the probability to {} for mandatory termination.",
                        new Object[]{group.name(), group.type(), mandatoryTerminationWindowInDays, mandatoryProb});
                return mandatoryProb;
            }
        }
        propName = "probability";
        String defaultProp = NS + group.type();
        String probProp = NS + group.type() + "." + group.name() + "." + propName;
        double prob = cfg.getNumOrElse(probProp, cfg.getNumOrElse(defaultProp + "." + propName, 1.0));
        LOGGER.info("Group {} [type {}] enabled [prob {}]", new Object[]{group.name(), group.type(), prob});
        return prob;
    }

    /**
     * Returns lastOptInTimeInMilliseconds from the .properties file.
     *
     * @param group
     * @return long
     */
    protected long getLastOptInMilliseconds(InstanceGroup group) {
        String prop = NS + group.type() + "." + group.name() + ".lastOptInTimeInMilliseconds";
        long lastOptInTimeInMilliseconds = (long) cfg.getNumOrElse(prop, -1);
        return lastOptInTimeInMilliseconds;
    }

    private boolean noTerminationInLastWindow(InstanceGroup group, int mandatoryTerminationWindowInDays) {
    long lastOptInTimeInMilliseconds = getLastOptInMilliseconds(group);
        if (lastOptInTimeInMilliseconds < 0) {
            return false;
        }

        Calendar windowStart = monkeyCalendar.now();
        windowStart.add(Calendar.DATE, -1 * mandatoryTerminationWindowInDays);

        // return true if the window start is after the last opt-in time and
        // there has been no termination since the window start
        if (windowStart.getTimeInMillis() > lastOptInTimeInMilliseconds
                && getPreviousTerminationCount(group, windowStart.getTime()) <= 0) {
            return true;
        }

        return false;
    }

    /**
     * Checks to see if the given instance group is enabled.
     * @param group
     * @return boolean
     */
    protected boolean isGroupEnabled(InstanceGroup group) {
        String prop = NS + group.type() + "." + group.name() + ".enabled";
        String defaultProp = NS + group.type() + ".enabled";
        if (cfg.getBoolOrElse(prop, cfg.getBool(defaultProp))) {
            return true;
        } else {
            LOGGER.info("Group {} [type {}] disabled, set {}=true or {}=true",
                    new Object[]{group.name(), group.type(), prop, defaultProp});
            return false;
        }
    }

    private boolean isChaosMonkeyEnabled() {
        String prop = NS + "enabled";
        if (cfg.getBoolOrElse(prop, true)) {
            return true;
        }
        LOGGER.info("ChaosMonkey disabled, set {}=true", prop);
        return false;
    }

    private InstanceGroup findInstanceGroup(String type, String name) {
        // Calling context().chaosCrawler().groups(name) causes a new crawl to get
        // the up to date information for the group name.
        for (InstanceGroup group : context().chaosCrawler().groups(name)) {
            if (group.type().toString().equals(type) && group.name().equals(name)) {
                return group;
            }
        }
        LOGGER.warn("Failed to find instance group for type {} and name {}", type, name);
        return null;
    }

    private Event terminateInstance(InstanceGroup group, String inst, ChaosType chaosType) {
        Validate.notNull(group);
        Validate.notEmpty(inst);
        String prop = NS + "leashed";
        if (cfg.getBoolOrElse(prop, true)) {
            LOGGER.info("leashed ChaosMonkey prevented from killing {} from group {} [{}], set {}=false",
                    new Object[]{inst, group.name(), group.type(), prop});
            reportEventForSummary(EventTypes.CHAOS_TERMINATION_SKIPPED, group, inst);
            return null;
        } else {
            try {
                Event evt = recordTermination(group, inst, chaosType);
                sendTerminationNotification(group, inst);
                chaosType.apply(context().cloudClient(), inst);
                LOGGER.info("Terminated {} from group {} [{}] with {}",
                        new Object[]{inst, group.name(), group.type(), chaosType.getKey() });
                reportEventForSummary(EventTypes.CHAOS_TERMINATION, group, inst);
                return evt;
            } catch (NotFoundException e) {
                LOGGER.warn("Failed to terminate " + inst + ", it does not exist. Perhaps it was already terminated");
                reportEventForSummary(EventTypes.CHAOS_TERMINATION_SKIPPED, group, inst);
                return null;
            } catch (Exception e) {
                handleTerminationError(inst, e);
                reportEventForSummary(EventTypes.CHAOS_TERMINATION_SKIPPED, group, inst);
                return null;
            }
        }
    }

    /**
     * Checks to see if the maximum termination window has been exceeded.
     *
     * @param group
     * @return boolean
     */
    protected boolean isMaxTerminationCountExceeded(InstanceGroup group) {
        Validate.notNull(group);
        String propName = "maxTerminationsPerDay";
        String defaultProp = String.format("%s%s.%s", NS, group.type(), propName);
        String prop = String.format("%s%s.%s.%s", NS, group.type(), group.name(), propName);
        double maxTerminationsPerDay = cfg.getNumOrElse(prop, cfg.getNumOrElse(defaultProp, 1.0));
        if (maxTerminationsPerDay <= MIN_MAX_TERMINATION_COUNT_PER_DAY) {
            LOGGER.info("ChaosMonkey is configured to not allow any killing from group {} [{}] "
                    + "with max daily count set as {}", new Object[]{group.name(), group.type(), prop});
            return true;
        } else {
            int daysBack = 1;
            int maxCount = (int) maxTerminationsPerDay;
            if (maxTerminationsPerDay < 1.0) {
                daysBack = (int) Math.ceil(1 / maxTerminationsPerDay);
                maxCount = 1;
            }
            Calendar after = monkeyCalendar.now();
            after.add(Calendar.DATE, -1 * daysBack);
            // Check if the group has exceeded the maximum terminations for the last period
            int terminationCount = getPreviousTerminationCount(group, after.getTime());
            if (terminationCount >= maxCount) {
                LOGGER.info("The count of terminations for group {} [{}] in the last {} days is {},"
                        + " equal or greater than the max count threshold {}",
                        new Object[]{group.name(), group.type(), daysBack, terminationCount, maxCount});
                return true;
            }
        }
        return false;
    }

    @Override
    public void sendTerminationNotification(InstanceGroup group, String instance) {
        String propEmailGlobalEnabled = "simianarmy.chaos.notification.global.enabled";
        String propEmailGroupEnabled = String.format("%s%s.%s.notification.enabled", NS, group.type(), group.name());

        ChaosEmailNotifier notifier = context().chaosEmailNotifier();
        if (notifier == null) {
            String msg = "Chaos email notifier is not set.";
            LOGGER.error(msg);
            throw new RuntimeException(msg);
        }
        if (cfg.getBoolOrElse(propEmailGroupEnabled, false)) {
            notifier.sendTerminationNotification(group, instance);
        }
        if (cfg.getBoolOrElse(propEmailGlobalEnabled, false)) {
            notifier.sendTerminationGlobalNotification(group, instance);
        }
    }

    /**
     * {@inheritDoc}
     */
    @Override
    public List<ChaosType> getChaosTypes() {
        return Lists.newArrayList(allChaosTypes);
    }
}<|MERGE_RESOLUTION|>--- conflicted
+++ resolved
@@ -90,16 +90,10 @@
         open.set(Calendar.HOUR, monkeyCalendar.openHour());
         close.set(Calendar.HOUR, monkeyCalendar.closeHour());
 
-<<<<<<< HEAD
-        enabledChaosTypes = Lists.newArrayList();
-        enabledChaosTypes.add(new ShutdownInstanceChaosType(cfg));
-        enabledChaosTypes.add(new BlockAllNetworkTrafficChaosType(cfg));
-        enabledChaosTypes.add(new DetachVolumesChaosType(cfg));
-=======
         allChaosTypes = Lists.newArrayList();
         allChaosTypes.add(new ShutdownInstanceChaosType(cfg));
+        allChaosTypes.add(new BlockAllNetworkTrafficChaosType(cfg));
         allChaosTypes.add(new DetachVolumesChaosType(cfg));
->>>>>>> 683c991a
 
         TimeUnit freqUnit = ctx.scheduler().frequencyUnit();
         long units = freqUnit.convert(close.getTimeInMillis() - open.getTimeInMillis(), TimeUnit.MILLISECONDS);
